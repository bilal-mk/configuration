--- conflicted
+++ resolved
@@ -16,7 +16,7 @@
     - "{{ secure_dir }}/vars/datadog_carn.yml"
   roles:
     - common
-<<<<<<< HEAD
+    - supervisor
     - { role: 'edxapp', celery_worker: True }
     - datadog
     #- splunkforwarder
@@ -36,8 +36,4 @@
       virtualenv_user: "certifier"
       virtualenv_name: "certifier"
       virtualenv_user_home: "/opt/wwc/certifier"
-    - certificates
-=======
-    - supervisor
-    - { role: 'edxapp', celery_worker: True }
->>>>>>> 3e037702
+    - certificates