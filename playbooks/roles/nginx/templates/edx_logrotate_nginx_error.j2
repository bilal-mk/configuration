--- conflicted
+++ resolved
@@ -1,12 +1,7 @@
 # Put in place by ansible
 
-<<<<<<< HEAD
-{{log_base_dir}}/nginx/error.log {
-  create 0640 www-data syslog
-=======
 {{ nginx_log_dir }}/error.log {
   create 0640 www-data adm
->>>>>>> 3e037702
   compress
   delaycompress
   dateext
